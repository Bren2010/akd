--- conflicted
+++ resolved
@@ -156,11 +156,7 @@
             longest_prefix_membership_proof: MembershipProof<H>,
         }
         */
-<<<<<<< HEAD
-        let (membership_pf, lcp_node_id) = self.get_membership_proof_and_node(label, epoch);
-
-        unimplemented!()
-=======
+
 
         let (membership_pf, lcp_node_id) = self.get_membership_proof_and_node(label, epoch);
 
@@ -190,7 +186,7 @@
             longest_prefix_membership_proof,
         }
 
->>>>>>> 03fa53a4
+
     }
 
     pub fn get_consecutive_append_only_proof(&self, start_epoch: u64) -> AppendOnlyProof<H> {
@@ -243,18 +239,6 @@
         proof: NonMembershipProof<H>,
     ) -> bool {
         /*
-<<<<<<< HEAD
-        pub struct MembershipProof<H: Hasher> {
-            label: NodeLabel,
-            hash_val: H::Digest,
-            parent_labels: Vec<NodeLabel>,
-            sibling_labels: Vec<[NodeLabel; ARITY - 1]>,
-            sibling_hashes: Vec<[H::Digest; ARITY - 1]>,
-            dirs: Vec<Direction>,
-        }
-        */
-        unimplemented!()
-=======
         pub struct NonMembershipProof<H: Hasher> {
             label: NodeLabel,
             longest_prefix: NodeLabel,
@@ -285,7 +269,6 @@
         verified = verified && (proof.longest_prefix == lcp_real);
         assert!(verified, "longest_prefix != lcp");
         verified
->>>>>>> 03fa53a4
     }
 
     fn increment_epoch(&mut self) {
@@ -325,13 +308,9 @@
             let mut count = 0;
             for i in 0..ARITY {
                 if i != dir.unwrap() {
-<<<<<<< HEAD
-                    let test = curr_state.child_states[i];
-=======
                     if dir.unwrap() > 1 {
                         println! {"Curr node = {:?}", curr_node.label};
                     }
->>>>>>> 03fa53a4
                     labels[count] = curr_state.child_states[i].label;
                     hashes[count] = curr_state.child_states[i].hash_val;
                     count += 1;
@@ -345,13 +324,11 @@
         }
         if !equal {
             curr_node = self.tree_nodes[prev_node].clone();
-<<<<<<< HEAD
-=======
+
             parent_labels.pop();
             sibling_labels.pop();
             sibling_hashes.pop();
             dirs.pop();
->>>>>>> 03fa53a4
         }
 
         let hash_val = curr_node.get_value_without_label_at_epoch(epoch).unwrap();
@@ -424,11 +401,9 @@
         }
 
         let mut azks2 = Azks::<Blake3>::new();
-<<<<<<< HEAD
-        azks2.batch_insert_leaves(insertion_set).unwrap();
-=======
+
         azks2.batch_insert_leaves(insertion_set);
->>>>>>> 03fa53a4
+
         assert_eq!(
             azks1.get_root_hash()?,
             azks2.get_root_hash()?,
@@ -458,12 +433,10 @@
         insertion_set.shuffle(&mut rng);
 
         let mut azks2 = Azks::<Blake3>::new();
-<<<<<<< HEAD
-        azks2.batch_insert_leaves(insertion_set).unwrap();
-=======
+
 
         azks2.batch_insert_leaves(insertion_set);
->>>>>>> 03fa53a4
+
 
         assert_eq!(
             azks1.get_root_hash()?,
@@ -543,8 +516,7 @@
 
         Ok(())
     }
-<<<<<<< HEAD
-=======
+
 
     #[test]
     fn test_membership_proof_intermediate() -> Result<(), HistoryTreeNodeError> {
@@ -597,5 +569,4 @@
 
         Ok(())
     }
->>>>>>> 03fa53a4
 }